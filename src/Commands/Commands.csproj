﻿<?xml version="1.0" encoding="utf-8"?>
<Project ToolsVersion="4.0" DefaultTargets="Build" xmlns="http://schemas.microsoft.com/developer/msbuild/2003">
  <PropertyGroup>
    <Configuration Condition=" '$(Configuration)' == '' ">Debug</Configuration>
    <Platform Condition=" '$(Platform)' == '' ">AnyCPU</Platform>
    <ProductVersion>9.0.30729</ProductVersion>
    <SchemaVersion>2.0</SchemaVersion>
    <ProjectGuid>{606C7FB6-2C58-11E0-8161-7159DFD72085}</ProjectGuid>
    <OutputType>Library</OutputType>
    <AppDesignerFolder>Properties</AppDesignerFolder>
    <RootNamespace>ZeroInstall.Commands</RootNamespace>
    <AssemblyName>ZeroInstall.Commands</AssemblyName>
    <SignAssembly>true</SignAssembly>
    <DelaySign>false</DelaySign>
    <AssemblyOriginatorKeyFile>..\sgKey.snk</AssemblyOriginatorKeyFile>
    <TargetFrameworkVersion>v2.0</TargetFrameworkVersion>
  </PropertyGroup>
  <PropertyGroup Condition=" '$(Configuration)|$(Platform)' == 'Debug|AnyCPU' ">
    <DebugSymbols>true</DebugSymbols>
    <DebugType>full</DebugType>
    <Optimize>false</Optimize>
    <OutputPath>..\..\build\Frontend\Debug\</OutputPath>
    <DocumentationFile>..\..\build\Frontend\Debug\ZeroInstall.Commands.xml</DocumentationFile>
    <DefineConstants>DEBUG;TRACE;CODE_ANALYSIS</DefineConstants>
    <ErrorReport>prompt</ErrorReport>
    <WarningLevel>4</WarningLevel>
    <CheckForOverflowUnderflow>true</CheckForOverflowUnderflow>
    <PlatformTarget>AnyCPU</PlatformTarget>
    <RunCodeAnalysis>false</RunCodeAnalysis>
    <CodeAnalysisRuleSet>..\CodeAnalysis.ruleset</CodeAnalysisRuleSet>
  </PropertyGroup>
  <PropertyGroup Condition=" '$(Configuration)|$(Platform)' == 'Release|AnyCPU' ">
    <DebugType>none</DebugType>
    <Optimize>true</Optimize>
    <OutputPath>..\..\build\Frontend\Release\</OutputPath>
    <DocumentationFile>..\..\build\Frontend\Release\ZeroInstall.Commands.xml</DocumentationFile>
    <DefineConstants>TRACE</DefineConstants>
    <ErrorReport>prompt</ErrorReport>
    <WarningLevel>4</WarningLevel>
    <NoWarn>1591</NoWarn>
    <DebugSymbols>false</DebugSymbols>
    <PlatformTarget>AnyCPU</PlatformTarget>
  </PropertyGroup>
  <ItemGroup>
    <Reference Include="System" />
    <Reference Include="System.Xml" />
    <Reference Include="C5">
      <HintPath>..\..\lib\C5.dll</HintPath>
    </Reference>
    <Reference Include="NDesk.Options">
      <HintPath>..\..\lib\NDesk.Options.dll</HintPath>
    </Reference>
    <Reference Include="EasyHook">
      <HintPath>..\..\lib\EasyHook.dll</HintPath>
    </Reference>
  </ItemGroup>
  <ItemGroup>
    <Compile Include="AddAlias.cs" />
    <Compile Include="AddApp.cs" />
    <Compile Include="AddFeed.cs" />
    <Compile Include="AppCommand.cs" />
    <Compile Include="CliHandler.cs" />
    <Compile Include="CommandBase.cs" />
    <Compile Include="CommandFactory.cs" />
    <Compile Include="Configure.cs" />
    <Compile Include="IntegrationCommand.cs" />
    <Compile Include="IntegrateApp.cs" />
    <Compile Include="DefaultCommand.cs" />
    <Compile Include="Digest.cs" />
    <Compile Include="Download.cs" />
    <Compile Include="GlobalSuppressions.cs" />
    <Compile Include="Import.cs" />
    <Compile Include="List.cs" />
    <Compile Include="ListFeeds.cs" />
    <Compile Include="Properties\AssemblyInfo.cs" />
    <Compile Include="Properties\Resources.Designer.cs">
      <AutoGen>True</AutoGen>
      <DependentUpon>Resources.resx</DependentUpon>
      <DesignTime>True</DesignTime>
    </Compile>
    <Compile Include="RemoveApp.cs" />
    <Compile Include="RemoveFeed.cs" />
    <Compile Include="Run.cs" />
    <Compile Include="RunHook.cs" />
    <Compile Include="Selection.cs" />
<<<<<<< HEAD
    <Compile Include="SyncApps.cs" />
=======
    <Compile Include="SelfUpdate.cs" />
>>>>>>> b848d15a
    <Compile Include="Update.cs" />
  </ItemGroup>
  <ItemGroup>
    <EmbeddedResource Include="Properties\Resources.resx">
      <Generator>ResXFileCodeGenerator</Generator>
      <LastGenOutput>Resources.Designer.cs</LastGenOutput>
      <SubType>Designer</SubType>
    </EmbeddedResource>
    <EmbeddedResource Include="Properties\Resources.de.resx">
      <SubType>Designer</SubType>
    </EmbeddedResource>
  </ItemGroup>
  <ItemGroup>
    <ProjectReference Include="..\Common\Common.csproj">
      <Project>{81AF4FA5-44F7-4010-8769-B85B8B542FA2}</Project>
      <Name>Common</Name>
    </ProjectReference>
    <ProjectReference Include="..\DesktopIntegration\DesktopIntegration.csproj">
      <Project>{F48937E1-3763-465F-9F12-6CBBBFF61784}</Project>
      <Name>DesktopIntegration</Name>
    </ProjectReference>
    <ProjectReference Include="..\Fetchers\Fetchers.csproj">
      <Project>{37C09DC0-86FA-422C-B7EA-6970BF348ED0}</Project>
      <Name>Fetchers</Name>
    </ProjectReference>
    <ProjectReference Include="..\Hooking\Hooking.csproj">
      <Project>{08A3AE07-4A76-4DE7-8CC7-CDB8A5014707}</Project>
      <Name>Hooking</Name>
    </ProjectReference>
    <ProjectReference Include="..\Injector\Injector.csproj">
      <Project>{33DF4C92-AC4A-4A36-89A2-DB334BE3D229}</Project>
      <Name>Injector</Name>
    </ProjectReference>
    <ProjectReference Include="..\Model\Model.csproj">
      <Project>{E9329C91-2656-418C-9D4A-7A4378DCD852}</Project>
      <Name>Model</Name>
    </ProjectReference>
    <ProjectReference Include="..\Store\Store.csproj">
      <Project>{BD330A44-DABF-43E9-83B4-0750F8F1DB9D}</Project>
      <Name>Store</Name>
    </ProjectReference>
  </ItemGroup>
  <ItemGroup>
    <None Include="ClassDiagram.cd" />
  </ItemGroup>
  <Import Project="$(MSBuildToolsPath)\Microsoft.CSharp.targets" />
  <!-- To modify your build process, add your task inside one of the targets below and uncomment it. 
       Other similar extension points exist, see Microsoft.Common.targets.
  <Target Name="BeforeBuild">
  </Target>
  <Target Name="AfterBuild">
  </Target>
  -->
</Project><|MERGE_RESOLUTION|>--- conflicted
+++ resolved
@@ -1,144 +1,141 @@
-﻿<?xml version="1.0" encoding="utf-8"?>
-<Project ToolsVersion="4.0" DefaultTargets="Build" xmlns="http://schemas.microsoft.com/developer/msbuild/2003">
-  <PropertyGroup>
-    <Configuration Condition=" '$(Configuration)' == '' ">Debug</Configuration>
-    <Platform Condition=" '$(Platform)' == '' ">AnyCPU</Platform>
-    <ProductVersion>9.0.30729</ProductVersion>
-    <SchemaVersion>2.0</SchemaVersion>
-    <ProjectGuid>{606C7FB6-2C58-11E0-8161-7159DFD72085}</ProjectGuid>
-    <OutputType>Library</OutputType>
-    <AppDesignerFolder>Properties</AppDesignerFolder>
-    <RootNamespace>ZeroInstall.Commands</RootNamespace>
-    <AssemblyName>ZeroInstall.Commands</AssemblyName>
-    <SignAssembly>true</SignAssembly>
-    <DelaySign>false</DelaySign>
-    <AssemblyOriginatorKeyFile>..\sgKey.snk</AssemblyOriginatorKeyFile>
-    <TargetFrameworkVersion>v2.0</TargetFrameworkVersion>
-  </PropertyGroup>
-  <PropertyGroup Condition=" '$(Configuration)|$(Platform)' == 'Debug|AnyCPU' ">
-    <DebugSymbols>true</DebugSymbols>
-    <DebugType>full</DebugType>
-    <Optimize>false</Optimize>
-    <OutputPath>..\..\build\Frontend\Debug\</OutputPath>
-    <DocumentationFile>..\..\build\Frontend\Debug\ZeroInstall.Commands.xml</DocumentationFile>
-    <DefineConstants>DEBUG;TRACE;CODE_ANALYSIS</DefineConstants>
-    <ErrorReport>prompt</ErrorReport>
-    <WarningLevel>4</WarningLevel>
-    <CheckForOverflowUnderflow>true</CheckForOverflowUnderflow>
-    <PlatformTarget>AnyCPU</PlatformTarget>
-    <RunCodeAnalysis>false</RunCodeAnalysis>
-    <CodeAnalysisRuleSet>..\CodeAnalysis.ruleset</CodeAnalysisRuleSet>
-  </PropertyGroup>
-  <PropertyGroup Condition=" '$(Configuration)|$(Platform)' == 'Release|AnyCPU' ">
-    <DebugType>none</DebugType>
-    <Optimize>true</Optimize>
-    <OutputPath>..\..\build\Frontend\Release\</OutputPath>
-    <DocumentationFile>..\..\build\Frontend\Release\ZeroInstall.Commands.xml</DocumentationFile>
-    <DefineConstants>TRACE</DefineConstants>
-    <ErrorReport>prompt</ErrorReport>
-    <WarningLevel>4</WarningLevel>
-    <NoWarn>1591</NoWarn>
-    <DebugSymbols>false</DebugSymbols>
-    <PlatformTarget>AnyCPU</PlatformTarget>
-  </PropertyGroup>
-  <ItemGroup>
-    <Reference Include="System" />
-    <Reference Include="System.Xml" />
-    <Reference Include="C5">
-      <HintPath>..\..\lib\C5.dll</HintPath>
-    </Reference>
-    <Reference Include="NDesk.Options">
-      <HintPath>..\..\lib\NDesk.Options.dll</HintPath>
-    </Reference>
-    <Reference Include="EasyHook">
-      <HintPath>..\..\lib\EasyHook.dll</HintPath>
-    </Reference>
-  </ItemGroup>
-  <ItemGroup>
-    <Compile Include="AddAlias.cs" />
-    <Compile Include="AddApp.cs" />
-    <Compile Include="AddFeed.cs" />
-    <Compile Include="AppCommand.cs" />
-    <Compile Include="CliHandler.cs" />
-    <Compile Include="CommandBase.cs" />
-    <Compile Include="CommandFactory.cs" />
-    <Compile Include="Configure.cs" />
-    <Compile Include="IntegrationCommand.cs" />
-    <Compile Include="IntegrateApp.cs" />
-    <Compile Include="DefaultCommand.cs" />
-    <Compile Include="Digest.cs" />
-    <Compile Include="Download.cs" />
-    <Compile Include="GlobalSuppressions.cs" />
-    <Compile Include="Import.cs" />
-    <Compile Include="List.cs" />
-    <Compile Include="ListFeeds.cs" />
-    <Compile Include="Properties\AssemblyInfo.cs" />
-    <Compile Include="Properties\Resources.Designer.cs">
-      <AutoGen>True</AutoGen>
-      <DependentUpon>Resources.resx</DependentUpon>
-      <DesignTime>True</DesignTime>
-    </Compile>
-    <Compile Include="RemoveApp.cs" />
-    <Compile Include="RemoveFeed.cs" />
-    <Compile Include="Run.cs" />
-    <Compile Include="RunHook.cs" />
-    <Compile Include="Selection.cs" />
-<<<<<<< HEAD
-    <Compile Include="SyncApps.cs" />
-=======
-    <Compile Include="SelfUpdate.cs" />
->>>>>>> b848d15a
-    <Compile Include="Update.cs" />
-  </ItemGroup>
-  <ItemGroup>
-    <EmbeddedResource Include="Properties\Resources.resx">
-      <Generator>ResXFileCodeGenerator</Generator>
-      <LastGenOutput>Resources.Designer.cs</LastGenOutput>
-      <SubType>Designer</SubType>
-    </EmbeddedResource>
-    <EmbeddedResource Include="Properties\Resources.de.resx">
-      <SubType>Designer</SubType>
-    </EmbeddedResource>
-  </ItemGroup>
-  <ItemGroup>
-    <ProjectReference Include="..\Common\Common.csproj">
-      <Project>{81AF4FA5-44F7-4010-8769-B85B8B542FA2}</Project>
-      <Name>Common</Name>
-    </ProjectReference>
-    <ProjectReference Include="..\DesktopIntegration\DesktopIntegration.csproj">
-      <Project>{F48937E1-3763-465F-9F12-6CBBBFF61784}</Project>
-      <Name>DesktopIntegration</Name>
-    </ProjectReference>
-    <ProjectReference Include="..\Fetchers\Fetchers.csproj">
-      <Project>{37C09DC0-86FA-422C-B7EA-6970BF348ED0}</Project>
-      <Name>Fetchers</Name>
-    </ProjectReference>
-    <ProjectReference Include="..\Hooking\Hooking.csproj">
-      <Project>{08A3AE07-4A76-4DE7-8CC7-CDB8A5014707}</Project>
-      <Name>Hooking</Name>
-    </ProjectReference>
-    <ProjectReference Include="..\Injector\Injector.csproj">
-      <Project>{33DF4C92-AC4A-4A36-89A2-DB334BE3D229}</Project>
-      <Name>Injector</Name>
-    </ProjectReference>
-    <ProjectReference Include="..\Model\Model.csproj">
-      <Project>{E9329C91-2656-418C-9D4A-7A4378DCD852}</Project>
-      <Name>Model</Name>
-    </ProjectReference>
-    <ProjectReference Include="..\Store\Store.csproj">
-      <Project>{BD330A44-DABF-43E9-83B4-0750F8F1DB9D}</Project>
-      <Name>Store</Name>
-    </ProjectReference>
-  </ItemGroup>
-  <ItemGroup>
-    <None Include="ClassDiagram.cd" />
-  </ItemGroup>
-  <Import Project="$(MSBuildToolsPath)\Microsoft.CSharp.targets" />
-  <!-- To modify your build process, add your task inside one of the targets below and uncomment it. 
-       Other similar extension points exist, see Microsoft.Common.targets.
-  <Target Name="BeforeBuild">
-  </Target>
-  <Target Name="AfterBuild">
-  </Target>
-  -->
+﻿<?xml version="1.0" encoding="utf-8"?>
+<Project ToolsVersion="4.0" DefaultTargets="Build" xmlns="http://schemas.microsoft.com/developer/msbuild/2003">
+  <PropertyGroup>
+    <Configuration Condition=" '$(Configuration)' == '' ">Debug</Configuration>
+    <Platform Condition=" '$(Platform)' == '' ">AnyCPU</Platform>
+    <ProductVersion>9.0.30729</ProductVersion>
+    <SchemaVersion>2.0</SchemaVersion>
+    <ProjectGuid>{606C7FB6-2C58-11E0-8161-7159DFD72085}</ProjectGuid>
+    <OutputType>Library</OutputType>
+    <AppDesignerFolder>Properties</AppDesignerFolder>
+    <RootNamespace>ZeroInstall.Commands</RootNamespace>
+    <AssemblyName>ZeroInstall.Commands</AssemblyName>
+    <SignAssembly>true</SignAssembly>
+    <DelaySign>false</DelaySign>
+    <AssemblyOriginatorKeyFile>..\sgKey.snk</AssemblyOriginatorKeyFile>
+    <TargetFrameworkVersion>v2.0</TargetFrameworkVersion>
+  </PropertyGroup>
+  <PropertyGroup Condition=" '$(Configuration)|$(Platform)' == 'Debug|AnyCPU' ">
+    <DebugSymbols>true</DebugSymbols>
+    <DebugType>full</DebugType>
+    <Optimize>false</Optimize>
+    <OutputPath>..\..\build\Frontend\Debug\</OutputPath>
+    <DocumentationFile>..\..\build\Frontend\Debug\ZeroInstall.Commands.xml</DocumentationFile>
+    <DefineConstants>DEBUG;TRACE;CODE_ANALYSIS</DefineConstants>
+    <ErrorReport>prompt</ErrorReport>
+    <WarningLevel>4</WarningLevel>
+    <CheckForOverflowUnderflow>true</CheckForOverflowUnderflow>
+    <PlatformTarget>AnyCPU</PlatformTarget>
+    <RunCodeAnalysis>false</RunCodeAnalysis>
+    <CodeAnalysisRuleSet>..\CodeAnalysis.ruleset</CodeAnalysisRuleSet>
+  </PropertyGroup>
+  <PropertyGroup Condition=" '$(Configuration)|$(Platform)' == 'Release|AnyCPU' ">
+    <DebugType>none</DebugType>
+    <Optimize>true</Optimize>
+    <OutputPath>..\..\build\Frontend\Release\</OutputPath>
+    <DocumentationFile>..\..\build\Frontend\Release\ZeroInstall.Commands.xml</DocumentationFile>
+    <DefineConstants>TRACE</DefineConstants>
+    <ErrorReport>prompt</ErrorReport>
+    <WarningLevel>4</WarningLevel>
+    <NoWarn>1591</NoWarn>
+    <DebugSymbols>false</DebugSymbols>
+    <PlatformTarget>AnyCPU</PlatformTarget>
+  </PropertyGroup>
+  <ItemGroup>
+    <Reference Include="System" />
+    <Reference Include="System.Xml" />
+    <Reference Include="C5">
+      <HintPath>..\..\lib\C5.dll</HintPath>
+    </Reference>
+    <Reference Include="NDesk.Options">
+      <HintPath>..\..\lib\NDesk.Options.dll</HintPath>
+    </Reference>
+    <Reference Include="EasyHook">
+      <HintPath>..\..\lib\EasyHook.dll</HintPath>
+    </Reference>
+  </ItemGroup>
+  <ItemGroup>
+    <Compile Include="AddAlias.cs" />
+    <Compile Include="AddApp.cs" />
+    <Compile Include="AddFeed.cs" />
+    <Compile Include="AppCommand.cs" />
+    <Compile Include="CliHandler.cs" />
+    <Compile Include="CommandBase.cs" />
+    <Compile Include="CommandFactory.cs" />
+    <Compile Include="Configure.cs" />
+    <Compile Include="IntegrationCommand.cs" />
+    <Compile Include="IntegrateApp.cs" />
+    <Compile Include="DefaultCommand.cs" />
+    <Compile Include="Digest.cs" />
+    <Compile Include="Download.cs" />
+    <Compile Include="GlobalSuppressions.cs" />
+    <Compile Include="Import.cs" />
+    <Compile Include="List.cs" />
+    <Compile Include="ListFeeds.cs" />
+    <Compile Include="Properties\AssemblyInfo.cs" />
+    <Compile Include="Properties\Resources.Designer.cs">
+      <AutoGen>True</AutoGen>
+      <DependentUpon>Resources.resx</DependentUpon>
+      <DesignTime>True</DesignTime>
+    </Compile>
+    <Compile Include="RemoveApp.cs" />
+    <Compile Include="RemoveFeed.cs" />
+    <Compile Include="Run.cs" />
+    <Compile Include="RunHook.cs" />
+    <Compile Include="Selection.cs" />
+    <Compile Include="SelfUpdate.cs" />
+    <Compile Include="SyncApps.cs" />
+    <Compile Include="Update.cs" />
+  </ItemGroup>
+  <ItemGroup>
+    <EmbeddedResource Include="Properties\Resources.resx">
+      <Generator>ResXFileCodeGenerator</Generator>
+      <LastGenOutput>Resources.Designer.cs</LastGenOutput>
+      <SubType>Designer</SubType>
+    </EmbeddedResource>
+    <EmbeddedResource Include="Properties\Resources.de.resx">
+      <SubType>Designer</SubType>
+    </EmbeddedResource>
+  </ItemGroup>
+  <ItemGroup>
+    <ProjectReference Include="..\Common\Common.csproj">
+      <Project>{81AF4FA5-44F7-4010-8769-B85B8B542FA2}</Project>
+      <Name>Common</Name>
+    </ProjectReference>
+    <ProjectReference Include="..\DesktopIntegration\DesktopIntegration.csproj">
+      <Project>{F48937E1-3763-465F-9F12-6CBBBFF61784}</Project>
+      <Name>DesktopIntegration</Name>
+    </ProjectReference>
+    <ProjectReference Include="..\Fetchers\Fetchers.csproj">
+      <Project>{37C09DC0-86FA-422C-B7EA-6970BF348ED0}</Project>
+      <Name>Fetchers</Name>
+    </ProjectReference>
+    <ProjectReference Include="..\Hooking\Hooking.csproj">
+      <Project>{08A3AE07-4A76-4DE7-8CC7-CDB8A5014707}</Project>
+      <Name>Hooking</Name>
+    </ProjectReference>
+    <ProjectReference Include="..\Injector\Injector.csproj">
+      <Project>{33DF4C92-AC4A-4A36-89A2-DB334BE3D229}</Project>
+      <Name>Injector</Name>
+    </ProjectReference>
+    <ProjectReference Include="..\Model\Model.csproj">
+      <Project>{E9329C91-2656-418C-9D4A-7A4378DCD852}</Project>
+      <Name>Model</Name>
+    </ProjectReference>
+    <ProjectReference Include="..\Store\Store.csproj">
+      <Project>{BD330A44-DABF-43E9-83B4-0750F8F1DB9D}</Project>
+      <Name>Store</Name>
+    </ProjectReference>
+  </ItemGroup>
+  <ItemGroup>
+    <None Include="ClassDiagram.cd" />
+  </ItemGroup>
+  <Import Project="$(MSBuildToolsPath)\Microsoft.CSharp.targets" />
+  <!-- To modify your build process, add your task inside one of the targets below and uncomment it. 
+       Other similar extension points exist, see Microsoft.Common.targets.
+  <Target Name="BeforeBuild">
+  </Target>
+  <Target Name="AfterBuild">
+  </Target>
+  -->
 </Project>