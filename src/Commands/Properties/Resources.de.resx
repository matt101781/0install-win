﻿<?xml version="1.0" encoding="utf-8"?>
<root>
  <!-- 
    Microsoft ResX Schema 
    
    Version 2.0
    
    The primary goals of this format is to allow a simple XML format 
    that is mostly human readable. The generation and parsing of the 
    various data types are done through the TypeConverter classes 
    associated with the data types.
    
    Example:
    
    ... ado.net/XML headers & schema ...
    <resheader name="resmimetype">text/microsoft-resx</resheader>
    <resheader name="version">2.0</resheader>
    <resheader name="reader">System.Resources.ResXResourceReader, System.Windows.Forms, ...</resheader>
    <resheader name="writer">System.Resources.ResXResourceWriter, System.Windows.Forms, ...</resheader>
    <data name="Name1"><value>this is my long string</value><comment>this is a comment</comment></data>
    <data name="Color1" type="System.Drawing.Color, System.Drawing">Blue</data>
    <data name="Bitmap1" mimetype="application/x-microsoft.net.object.binary.base64">
        <value>[base64 mime encoded serialized .NET Framework object]</value>
    </data>
    <data name="Icon1" type="System.Drawing.Icon, System.Drawing" mimetype="application/x-microsoft.net.object.bytearray.base64">
        <value>[base64 mime encoded string representing a byte array form of the .NET Framework object]</value>
        <comment>This is a comment</comment>
    </data>
                
    There are any number of "resheader" rows that contain simple 
    name/value pairs.
    
    Each data row contains a name, and value. The row also contains a 
    type or mimetype. Type corresponds to a .NET class that support 
    text/value conversion through the TypeConverter architecture. 
    Classes that don't support this are serialized and stored with the 
    mimetype set.
    
    The mimetype is used for serialized objects, and tells the 
    ResXResourceReader how to depersist the object. This is currently not 
    extensible. For a given mimetype the value must be set accordingly:
    
    Note - application/x-microsoft.net.object.binary.base64 is the format 
    that the ResXResourceWriter will generate, however the reader can 
    read any of the formats listed below.
    
    mimetype: application/x-microsoft.net.object.binary.base64
    value   : The object must be serialized with 
            : System.Runtime.Serialization.Formatters.Binary.BinaryFormatter
            : and then encoded with base64 encoding.
    
    mimetype: application/x-microsoft.net.object.soap.base64
    value   : The object must be serialized with 
            : System.Runtime.Serialization.Formatters.Soap.SoapFormatter
            : and then encoded with base64 encoding.

    mimetype: application/x-microsoft.net.object.bytearray.base64
    value   : The object must be serialized into a byte array 
            : using a System.ComponentModel.TypeConverter
            : and then encoded with base64 encoding.
    -->
  <xsd:schema id="root" xmlns="" xmlns:xsd="http://www.w3.org/2001/XMLSchema" xmlns:msdata="urn:schemas-microsoft-com:xml-msdata">
    <xsd:import namespace="http://www.w3.org/XML/1998/namespace" />
    <xsd:element name="root" msdata:IsDataSet="true">
      <xsd:complexType>
        <xsd:choice maxOccurs="unbounded">
          <xsd:element name="metadata">
            <xsd:complexType>
              <xsd:sequence>
                <xsd:element name="value" type="xsd:string" minOccurs="0" />
              </xsd:sequence>
              <xsd:attribute name="name" use="required" type="xsd:string" />
              <xsd:attribute name="type" type="xsd:string" />
              <xsd:attribute name="mimetype" type="xsd:string" />
              <xsd:attribute ref="xml:space" />
            </xsd:complexType>
          </xsd:element>
          <xsd:element name="assembly">
            <xsd:complexType>
              <xsd:attribute name="alias" type="xsd:string" />
              <xsd:attribute name="name" type="xsd:string" />
            </xsd:complexType>
          </xsd:element>
          <xsd:element name="data">
            <xsd:complexType>
              <xsd:sequence>
                <xsd:element name="value" type="xsd:string" minOccurs="0" msdata:Ordinal="1" />
                <xsd:element name="comment" type="xsd:string" minOccurs="0" msdata:Ordinal="2" />
              </xsd:sequence>
              <xsd:attribute name="name" type="xsd:string" use="required" msdata:Ordinal="1" />
              <xsd:attribute name="type" type="xsd:string" msdata:Ordinal="3" />
              <xsd:attribute name="mimetype" type="xsd:string" msdata:Ordinal="4" />
              <xsd:attribute ref="xml:space" />
            </xsd:complexType>
          </xsd:element>
          <xsd:element name="resheader">
            <xsd:complexType>
              <xsd:sequence>
                <xsd:element name="value" type="xsd:string" minOccurs="0" msdata:Ordinal="1" />
              </xsd:sequence>
              <xsd:attribute name="name" type="xsd:string" use="required" />
            </xsd:complexType>
          </xsd:element>
        </xsd:choice>
      </xsd:complexType>
    </xsd:element>
  </xsd:schema>
  <resheader name="resmimetype">
    <value>text/microsoft-resx</value>
  </resheader>
  <resheader name="version">
    <value>2.0</value>
  </resheader>
  <resheader name="reader">
    <value>System.Resources.ResXResourceReader, System.Windows.Forms, Version=2.0.0.0, Culture=neutral, PublicKeyToken=b77a5c561934e089</value>
  </resheader>
  <resheader name="writer">
    <value>System.Resources.ResXResourceWriter, System.Windows.Forms, Version=2.0.0.0, Culture=neutral, PublicKeyToken=b77a5c561934e089</value>
  </resheader>
  <data name="ActionAddFeed" xml:space="preserve">
    <value>Füge zusätzlichen Feed hinzu</value>
  </data>
  <data name="ActionAppCommand" xml:space="preserve">
    <value>Verwalte Desktopintegration</value>
  </data>
  <data name="ActionDigest" xml:space="preserve">
    <value>Berechne Digest</value>
  </data>
  <data name="ActionDownload" xml:space="preserve">
    <value>Lade Anwendung runter</value>
  </data>
  <data name="ActionRun" xml:space="preserve">
    <value>Bereite Anwendungsstart vor</value>
  </data>
  <data name="ActionSelection" xml:space="preserve">
    <value>Wähle Implementierungen aus</value>
  </data>
<<<<<<< HEAD
  <data name="ActionSync" xml:space="preserve">
    <value>Synchronisiere</value>
=======
  <data name="ActionSelfUpdate" xml:space="preserve">
    <value>Akualisiere Zero Install</value>
>>>>>>> b848d15a
  </data>
  <data name="ActionUpdate" xml:space="preserve">
    <value>Suche nach Updates</value>
  </data>
  <data name="AliasCreated" xml:space="preserve">
    <value>Ein Alias namens '{0}' für '{1}' wurde angelegt.
Sie müssen eventuell ihr Terminal schließen und wieder öffnen damit dies wirksam wird.</value>
  </data>
  <data name="AliasNotFound" xml:space="preserve">
    <value>Es wurde kein bestehender Alias namens '{0}' gefunden.</value>
  </data>
  <data name="AliasRemoved" xml:space="preserve">
    <value>Der Alias namens '{0}' für '{1}' wurde entfernt.</value>
  </data>
  <data name="AllComponentsDownloaded" xml:space="preserve">
    <value>Alle benötigten Komponenten wurden runtergeladen.</value>
  </data>
  <data name="AppAlias" xml:space="preserve">
    <value>Anwendungsalias</value>
  </data>
  <data name="AppList" xml:space="preserve">
    <value>Anwendungsliste</value>
  </data>
  <data name="AppListAdded" xml:space="preserve">
    <value>'{0}' wurde der Anwendungsliste hinzugefügt.</value>
  </data>
  <data name="AppListRemoved" xml:space="preserve">
    <value>'{0}' wurde von der Anwendungsliste entefernt.</value>
  </data>
  <data name="ChangesFound" xml:space="preserve">
    <value>Gefundene Änderungen:</value>
  </data>
  <data name="CommandLineArguments" xml:space="preserve">
    <value>Befehlszeilenargumente</value>
  </data>
  <data name="DescriptionAddAlias" xml:space="preserve">
    <value>Lege einen Alias zum Starten einer Anwendung via Zero Install ohne immer die vollständige URI eingeben zu müssen an.</value>
  </data>
  <data name="DescriptionAddFeed" xml:space="preserve">
    <value>Registriere eine zusätzliche Implementierungsquelle (Versionen) für ein Programm.</value>
  </data>
  <data name="DescriptionConfig" xml:space="preserve">
    <value>Konfigurationseinstellungen anzeigen oder verändern. Ohne Argumente zeigt es alle Einstellungen und ihre aktuellen Werte an. Mit einem Argument zeigt es den aktuellen Wert der benannten Einstellung an. Mit zwei Argumenten setzt es den Wert der benannten Einstellung.</value>
  </data>
  <data name="DescriptionDigest" xml:space="preserve">
    <value>Berechne den Manifest Digest eines Verzeichnisses oder eines Archivs.</value>
  </data>
  <data name="DescriptionDownload" xml:space="preserve">
    <value>Dieser Befehl verhält sich ähnlich zu '0install select', außer dass er die ausgewählten Versionen auch runterlädt, falls sie sich nicht bereits im Cache befinden. Im Gegensatz zu 'select' werden die ausgewählten Versionen nicht standardmäßig ausgegeben. Gibt einen Exit Status von 0 zurück falls ein geeigneter Satz an Versionen gefunden wurde und sie nun alle heruntergeladen sind und sich im Cache befinden; gibt ansonsten einen Exit Status von 1 zurück.</value>
  </data>
  <data name="DescriptionImport" xml:space="preserve">
    <value>Importiere einen Feed aus einer lokalen Datei, als wäre aus einem Netzwerk heruntergeladen worden. Dies ist praktisch um einen Feed zu testen, der nicht extra auf einem entfernten Server hochgeladen werden muss, nur um ihn wieder herunterzuladen. Diese Datei muss eine vertrauenswürdige digitale Signatur besitzen, genauso wie beim Abrufen aus dem Netzwerk.</value>
  </data>
  <data name="DescriptionList" xml:space="preserve">
    <value>Listet alle bekannten Interface (Programm-) URIs auf. Wenn eine Suchbegriff angegeben wird, werden nur URIs angezeigt die den entsprechenden Begriff enthalten (Groß- und Kleinschreibung wird ignoriert).</value>
  </data>
  <data name="DescriptionListFeeds" xml:space="preserve">
    <value>Listet alle zusätzlichen Feeds auf, die mit '0install add-feed' hinzugefügt wurden.</value>
  </data>
  <data name="DescriptionRemoveFeed" xml:space="preserve">
    <value>Entfernt einen Feed. Dies ist das Gegenstück zu 'add-feed'.</value>
  </data>
  <data name="DescriptionRun" xml:space="preserve">
    <value>Dies verhält sich ähnlich wie '0install download', mit dem Zusatz, dass das Programm gestartet wird nachdem sichergestellt ist dass es im Cache ist. Gibt den Exit-Status 1 zurück wenn der herunterladen Schritt fehlschlägt. Ansonsten wird der Exit-Status des gestarteten Programms zurückgegeben.</value>
  </data>
  <data name="DescriptionSelect" xml:space="preserve">
    <value>Wähle eine Version des Programmes aus, welches durch seine URI identifiziert wird, und kompatible Versionen aller seiner Abhängigkeiten hat. Gibt den Exit-Status 0 zurück, wenn eine Menge an Versionen ausgewählt wurde und den Status 0, wenn keine konsistente Menge gefunden werden konnte.</value>
  </data>
<<<<<<< HEAD
  <data name="DescriptionSync" xml:space="preserve">
    <value>Synchronisiere die Anwendungsliste mit dem Server.</value>
=======
  <data name="DescriptionSelfUpdate" xml:space="preserve">
    <value>Aktualisiere Zero Install selber auf die neuste verfügbar Version.</value>
>>>>>>> b848d15a
  </data>
  <data name="DescriptionUpdate" xml:space="preserve">
    <value>Prüft ob Updates für das Programm vorhanden sind und lädt die gefundenen herunter. Dies ist gleichbedeutend wie '0install download --refresh', mit dem Zusatz, dass Informationen über das Auffinden von Änderungen ausgegeben werden.</value>
  </data>
  <data name="DesktopIntegration" xml:space="preserve">
    <value>Desktopintegration</value>
  </data>
  <data name="DesktopIntegrationDone" xml:space="preserve">
    <value>Die angeforderten Änderungen an der Desktopintegration für '{0}' sind abgeschlossen.</value>
  </data>
  <data name="DesktopIntegrationSyncDone" xml:space="preserve">
    <value>Anwendungsliste mit Server synchronisiert.</value>
  </data>
  <data name="DownloadComplete" xml:space="preserve">
    <value>Download abgeschlossen</value>
  </data>
  <data name="FeedAlreadyRegistered" xml:space="preserve">
    <value>Der Feed war bereits für alle passenden Interfaces registriert.</value>
  </data>
  <data name="FeedManagement" xml:space="preserve">
    <value>Feed Verwaltung</value>
  </data>
  <data name="FeedNotRegistered" xml:space="preserve">
    <value>Der Feed war für kein Interface registriert.</value>
  </data>
  <data name="FeedRegistered" xml:space="preserve">
    <value>Der Feed wurde erfolgreich für die folgenden Interfaces registriert:
{0}</value>
  </data>
  <data name="FeedsRegistered" xml:space="preserve">
    <value>Feeds registriert für '{0}':</value>
  </data>
  <data name="FeedUnregistered" xml:space="preserve">
    <value>Der Feed wurde erfolgreich für die folgenden Interfaces deregistriert:
{0}</value>
  </data>
  <data name="FileOrDirNotFound" xml:space="preserve">
    <value>Konnte die Datei oder das Verzeichnis '{0}' nicht finden.</value>
  </data>
  <data name="FoundFeeds" xml:space="preserve">
    <value>Gefundene Feeds:</value>
  </data>
  <data name="LicenseInfo" xml:space="preserve">
    <value>Für dieses Programm gibt es ABSOLUT KEINE GARANTIEN, soweit dies gesetzlich zulässig ist.
Sie dürfen unter den Bedingungen der GNU Lesser General Public License Kopien dieses Programmes weitergeben.</value>
  </data>
  <data name="MissingArguments" xml:space="preserve">
    <value>Keine Argumente vorhanden.</value>
  </data>
  <data name="MissingFeedFor" xml:space="preserve">
    <value>Fehlendes &lt;feed-for&gt; Element in '{0}'. Es kann nicht als Feed für ein anderes Interface verwendet werden.</value>
  </data>
  <data name="MissingOptionValue" xml:space="preserve">
    <value>Fehlender benötigter Wert für die Option {0}.</value>
  </data>
  <data name="NoInterfaceSpecified" xml:space="preserve">
    <value>Es wurde keine Interface ID (Feed URI oder Dateipfad) angegeben.</value>
  </data>
  <data name="NoLongerUsed" xml:space="preserve">
    <value>Nicht mehr verwendet: </value>
  </data>
  <data name="NoSelectionsDocumentUpdate" xml:space="preserve">
    <value>Kann nur mit Feed IDs aktualisieren, nicht mit Selections Dokumenten.</value>
  </data>
  <data name="NotAvailableInPortableMode" xml:space="preserve">
    <value>Dieser Vorgang steht im Portable Modus nicht zur Verfügung.</value>
  </data>
  <data name="NotParsed" xml:space="preserve">
    <value>Parse wurde noch nicht aufgerufen.</value>
  </data>
  <data name="NoUpdatesFound" xml:space="preserve">
    <value>Keine Updates gefunden</value>
  </data>
  <data name="OptionAlgorithm" xml:space="preserve">
    <value>Der {HASH} algorithmus der für den Digest verwendet werden soll.</value>
  </data>
  <data name="OptionAliasRemove" xml:space="preserve">
    <value>Entferne einen bestehenden Alias.</value>
  </data>
  <data name="OptionAliasResolve" xml:space="preserve">
    <value>Gebe die Interface URI für den angegebenen Alias aus.</value>
  </data>
  <data name="OptionBatch" xml:space="preserve">
    <value>Im Stapelverarbeitungsmodus ausführen: dem Benutzer keine Meldungen zeigen und Rückfragen stillschweigend mit "Nein" beantworten.</value>
  </data>
  <data name="OptionBefore" xml:space="preserve">
    <value>Die Version der ausgewählten Implementierung muss vor {VERSION} liegen. Zum Beispiel können Sie damit die Verwendung einer ältere Version des Programmes erzwingen.</value>
  </data>
  <data name="OptionCommand" xml:space="preserve">
    <value>Anstelle der Ausführung des Standardkommandos, verwenden Sie {COMMAND}. Mögliche Kommandos sind im Programminterface spezifiziert.</value>
  </data>
  <data name="OptionCpu" xml:space="preserve">
    <value>Zwingt den Solver auf eine bestimmte {CPU} abzuzielen.</value>
  </data>
  <data name="OptionForceSelfUpdate" xml:space="preserve">
    <value>Führe das Update durch, auch wenn die derzeit installierte Version die gleiche oder neuer ist.</value>
  </data>
  <data name="OptionGui" xml:space="preserve">
    <value>Zeigt den grafischen Versionseditor an. Dies gestattet Ihnen die Version des Programmes oder der Bibliothek auszuwählen.</value>
  </data>
  <data name="OptionHelp" xml:space="preserve">
    <value>Zeigt den eingebauten Hilfe-Text an.</value>
  </data>
  <data name="OptionMain" xml:space="preserve">
    <value>Starte die spezifizierte ausführbare Datei {MAIN} anstellte des Standards. Beginnt der Pfad mit '/' oder '\', ist er relativ zum obersten Verzeichnis der Implementierung. Andernfalls ist er relativ zum Verzeichnis welches das Standardhauptprogramm enthält.
Darf keine Befehlszeilenargumente enthalten! Leerzeichen müssen nicht escaped werden.</value>
  </data>
  <data name="OptionNotBefore" xml:space="preserve">
    <value>Die Version der ausgewählten Implementierung muss nach {VERSION} liegen. Zum Beispiel können Sie damit eine Version 2.0 oder eine spätere starten, in dem Sie '--not-before=2.0' angeben.</value>
  </data>
  <data name="OptionNoWait" xml:space="preserve">
    <value>Der Befehlt wird sofort beendet, sobald das Programm gestartet wurde, anstelle auf dessen Beendigung zu warten.</value>
  </data>
  <data name="OptionOffline" xml:space="preserve">
    <value>Startet im Offline-Modus und überschreibt dabei die Standardeinstellung. Im Offline-Modus wird kein Interface erneuert, auch wenn es veraltet ist und neuere Versionen des Programms werden nicht heruntergeladen, auch wenn der Injektor sie kennt (zum Beispiel durch eine frühere Erneuerung).</value>
  </data>
  <data name="OptionOS" xml:space="preserve">
    <value>Zwingt den Solver auf ein bestimmtes Betriebssystem {OS} abzuzielen.</value>
  </data>
  <data name="OptionRefresh" xml:space="preserve">
    <value>Rufe aktualisierte Kopien aller verwendeten Feeds ab.</value>
  </data>
  <data name="Options" xml:space="preserve">
    <value>Optionen:</value>
  </data>
  <data name="OptionShow" xml:space="preserve">
    <value>Zeige an wo die ausgewählten Komponenten auf dem Datenträger gespeichert sind.</value>
  </data>
  <data name="OptionSource" xml:space="preserve">
    <value>Wählt Quellecode anstelle einer Binärdatei aus. Dies wird intern von '0compile' verwendet.</value>
  </data>
  <data name="OptionSyncReset" xml:space="preserve">
    <value>Setze die Synchronisationsdaten zurück. Mögliche {MODE}s sind 'none' (führe Daten vom Client und Server normal zusammen), 'client' (ersetze alle Daten auf dem Client mit Daten vom Server) und 'server' (ersetze alle Daten auf dem Server mit Daten vom Client).</value>
  </data>
  <data name="OptionVerbose" xml:space="preserve">
    <value>Ausführlichere Ausgaben. Verwenden Sie die Option zweimal um noch ausführlicher informiert zu werden.</value>
  </data>
  <data name="OptionVersion" xml:space="preserve">
    <value>Zeigt Versionsinformationen an.</value>
  </data>
  <data name="OptionWithStore" xml:space="preserve">
    <value>Füge {DIR} zu der Liste der zu Durchsuchenden Implementierungscaches hinzu.
Trotzdem werden neue Downloads nicht in dieses Verzeichnis gespeichert.</value>
  </data>
  <data name="OptionWrapper" xml:space="preserve">
    <value>Anstelle das ausgewählte Programm direkt auszuführen, führe {COMMAND} PROGRAM ARGS aus. Dies ist nützlich um Debugger und Tracing Tools auf das Programm anzuwenden (anstatt auf Zero Install!).  Beachten Sie, dass der Wrapper in der vom Programm festgelegten Umgebung ausgeführt wird. Somit ist dieser Mechanismus nicht für Sandboxing geeignet.
Darf Befehlszeilenargumente enthalten. Leerzeichen müssen escaped werden!</value>
  </data>
  <data name="OptionXml" xml:space="preserve">
    <value>Scheibe ausgewählte Versionen auf die Konsole als Maschinen-lesbares XML.</value>
  </data>
  <data name="PortableMode" xml:space="preserve">
    <value>Portable Modus</value>
  </data>
  <data name="SelectedImplementations" xml:space="preserve">
    <value>Ausgewählte Implementierungen:</value>
  </data>
  <data name="SupportedValues" xml:space="preserve">
    <value>Unterstützte Werte: {0}</value>
  </data>
  <data name="TooManyArguments" xml:space="preserve">
    <value>Zu viele Argumente oder unbekannte Optionen.</value>
  </data>
  <data name="TryHelpWith" xml:space="preserve">
    <value>Probieren Sie --help mit einem der folgenden:</value>
  </data>
  <data name="UnknownCategory" xml:space="preserve">
    <value>Unbekannte Kategorie: {0}</value>
  </data>
  <data name="UnknownCommand" xml:space="preserve">
    <value>Unbekannter Befehl '{0}'.</value>
  </data>
  <data name="UnknownOption" xml:space="preserve">
    <value>Unbekannte Option.</value>
  </data>
  <data name="UnknownResetMode" xml:space="preserve">
    <value>Unbekannter Synchronisations-Reset Modus.</value>
  </data>
  <data name="UpdateProblem" xml:space="preserve">
    <value>Konnte nicht nach Updates suchen</value>
  </data>
  <data name="Usage" xml:space="preserve">
    <value>Verwendung:</value>
  </data>
  <data name="VersionInformation" xml:space="preserve">
    <value>Versionsinformationen:</value>
  </data>
</root><|MERGE_RESOLUTION|>--- conflicted
+++ resolved
@@ -1,407 +1,403 @@
-﻿<?xml version="1.0" encoding="utf-8"?>
-<root>
-  <!-- 
-    Microsoft ResX Schema 
-    
-    Version 2.0
-    
-    The primary goals of this format is to allow a simple XML format 
-    that is mostly human readable. The generation and parsing of the 
-    various data types are done through the TypeConverter classes 
-    associated with the data types.
-    
-    Example:
-    
-    ... ado.net/XML headers & schema ...
-    <resheader name="resmimetype">text/microsoft-resx</resheader>
-    <resheader name="version">2.0</resheader>
-    <resheader name="reader">System.Resources.ResXResourceReader, System.Windows.Forms, ...</resheader>
-    <resheader name="writer">System.Resources.ResXResourceWriter, System.Windows.Forms, ...</resheader>
-    <data name="Name1"><value>this is my long string</value><comment>this is a comment</comment></data>
-    <data name="Color1" type="System.Drawing.Color, System.Drawing">Blue</data>
-    <data name="Bitmap1" mimetype="application/x-microsoft.net.object.binary.base64">
-        <value>[base64 mime encoded serialized .NET Framework object]</value>
-    </data>
-    <data name="Icon1" type="System.Drawing.Icon, System.Drawing" mimetype="application/x-microsoft.net.object.bytearray.base64">
-        <value>[base64 mime encoded string representing a byte array form of the .NET Framework object]</value>
-        <comment>This is a comment</comment>
-    </data>
-                
-    There are any number of "resheader" rows that contain simple 
-    name/value pairs.
-    
-    Each data row contains a name, and value. The row also contains a 
-    type or mimetype. Type corresponds to a .NET class that support 
-    text/value conversion through the TypeConverter architecture. 
-    Classes that don't support this are serialized and stored with the 
-    mimetype set.
-    
-    The mimetype is used for serialized objects, and tells the 
-    ResXResourceReader how to depersist the object. This is currently not 
-    extensible. For a given mimetype the value must be set accordingly:
-    
-    Note - application/x-microsoft.net.object.binary.base64 is the format 
-    that the ResXResourceWriter will generate, however the reader can 
-    read any of the formats listed below.
-    
-    mimetype: application/x-microsoft.net.object.binary.base64
-    value   : The object must be serialized with 
-            : System.Runtime.Serialization.Formatters.Binary.BinaryFormatter
-            : and then encoded with base64 encoding.
-    
-    mimetype: application/x-microsoft.net.object.soap.base64
-    value   : The object must be serialized with 
-            : System.Runtime.Serialization.Formatters.Soap.SoapFormatter
-            : and then encoded with base64 encoding.
-
-    mimetype: application/x-microsoft.net.object.bytearray.base64
-    value   : The object must be serialized into a byte array 
-            : using a System.ComponentModel.TypeConverter
-            : and then encoded with base64 encoding.
-    -->
-  <xsd:schema id="root" xmlns="" xmlns:xsd="http://www.w3.org/2001/XMLSchema" xmlns:msdata="urn:schemas-microsoft-com:xml-msdata">
-    <xsd:import namespace="http://www.w3.org/XML/1998/namespace" />
-    <xsd:element name="root" msdata:IsDataSet="true">
-      <xsd:complexType>
-        <xsd:choice maxOccurs="unbounded">
-          <xsd:element name="metadata">
-            <xsd:complexType>
-              <xsd:sequence>
-                <xsd:element name="value" type="xsd:string" minOccurs="0" />
-              </xsd:sequence>
-              <xsd:attribute name="name" use="required" type="xsd:string" />
-              <xsd:attribute name="type" type="xsd:string" />
-              <xsd:attribute name="mimetype" type="xsd:string" />
-              <xsd:attribute ref="xml:space" />
-            </xsd:complexType>
-          </xsd:element>
-          <xsd:element name="assembly">
-            <xsd:complexType>
-              <xsd:attribute name="alias" type="xsd:string" />
-              <xsd:attribute name="name" type="xsd:string" />
-            </xsd:complexType>
-          </xsd:element>
-          <xsd:element name="data">
-            <xsd:complexType>
-              <xsd:sequence>
-                <xsd:element name="value" type="xsd:string" minOccurs="0" msdata:Ordinal="1" />
-                <xsd:element name="comment" type="xsd:string" minOccurs="0" msdata:Ordinal="2" />
-              </xsd:sequence>
-              <xsd:attribute name="name" type="xsd:string" use="required" msdata:Ordinal="1" />
-              <xsd:attribute name="type" type="xsd:string" msdata:Ordinal="3" />
-              <xsd:attribute name="mimetype" type="xsd:string" msdata:Ordinal="4" />
-              <xsd:attribute ref="xml:space" />
-            </xsd:complexType>
-          </xsd:element>
-          <xsd:element name="resheader">
-            <xsd:complexType>
-              <xsd:sequence>
-                <xsd:element name="value" type="xsd:string" minOccurs="0" msdata:Ordinal="1" />
-              </xsd:sequence>
-              <xsd:attribute name="name" type="xsd:string" use="required" />
-            </xsd:complexType>
-          </xsd:element>
-        </xsd:choice>
-      </xsd:complexType>
-    </xsd:element>
-  </xsd:schema>
-  <resheader name="resmimetype">
-    <value>text/microsoft-resx</value>
-  </resheader>
-  <resheader name="version">
-    <value>2.0</value>
-  </resheader>
-  <resheader name="reader">
-    <value>System.Resources.ResXResourceReader, System.Windows.Forms, Version=2.0.0.0, Culture=neutral, PublicKeyToken=b77a5c561934e089</value>
-  </resheader>
-  <resheader name="writer">
-    <value>System.Resources.ResXResourceWriter, System.Windows.Forms, Version=2.0.0.0, Culture=neutral, PublicKeyToken=b77a5c561934e089</value>
-  </resheader>
-  <data name="ActionAddFeed" xml:space="preserve">
-    <value>Füge zusätzlichen Feed hinzu</value>
-  </data>
-  <data name="ActionAppCommand" xml:space="preserve">
-    <value>Verwalte Desktopintegration</value>
-  </data>
-  <data name="ActionDigest" xml:space="preserve">
-    <value>Berechne Digest</value>
-  </data>
-  <data name="ActionDownload" xml:space="preserve">
-    <value>Lade Anwendung runter</value>
-  </data>
-  <data name="ActionRun" xml:space="preserve">
-    <value>Bereite Anwendungsstart vor</value>
-  </data>
-  <data name="ActionSelection" xml:space="preserve">
-    <value>Wähle Implementierungen aus</value>
-  </data>
-<<<<<<< HEAD
-  <data name="ActionSync" xml:space="preserve">
-    <value>Synchronisiere</value>
-=======
-  <data name="ActionSelfUpdate" xml:space="preserve">
-    <value>Akualisiere Zero Install</value>
->>>>>>> b848d15a
-  </data>
-  <data name="ActionUpdate" xml:space="preserve">
-    <value>Suche nach Updates</value>
-  </data>
-  <data name="AliasCreated" xml:space="preserve">
-    <value>Ein Alias namens '{0}' für '{1}' wurde angelegt.
-Sie müssen eventuell ihr Terminal schließen und wieder öffnen damit dies wirksam wird.</value>
-  </data>
-  <data name="AliasNotFound" xml:space="preserve">
-    <value>Es wurde kein bestehender Alias namens '{0}' gefunden.</value>
-  </data>
-  <data name="AliasRemoved" xml:space="preserve">
-    <value>Der Alias namens '{0}' für '{1}' wurde entfernt.</value>
-  </data>
-  <data name="AllComponentsDownloaded" xml:space="preserve">
-    <value>Alle benötigten Komponenten wurden runtergeladen.</value>
-  </data>
-  <data name="AppAlias" xml:space="preserve">
-    <value>Anwendungsalias</value>
-  </data>
-  <data name="AppList" xml:space="preserve">
-    <value>Anwendungsliste</value>
-  </data>
-  <data name="AppListAdded" xml:space="preserve">
-    <value>'{0}' wurde der Anwendungsliste hinzugefügt.</value>
-  </data>
-  <data name="AppListRemoved" xml:space="preserve">
-    <value>'{0}' wurde von der Anwendungsliste entefernt.</value>
-  </data>
-  <data name="ChangesFound" xml:space="preserve">
-    <value>Gefundene Änderungen:</value>
-  </data>
-  <data name="CommandLineArguments" xml:space="preserve">
-    <value>Befehlszeilenargumente</value>
-  </data>
-  <data name="DescriptionAddAlias" xml:space="preserve">
-    <value>Lege einen Alias zum Starten einer Anwendung via Zero Install ohne immer die vollständige URI eingeben zu müssen an.</value>
-  </data>
-  <data name="DescriptionAddFeed" xml:space="preserve">
-    <value>Registriere eine zusätzliche Implementierungsquelle (Versionen) für ein Programm.</value>
-  </data>
-  <data name="DescriptionConfig" xml:space="preserve">
-    <value>Konfigurationseinstellungen anzeigen oder verändern. Ohne Argumente zeigt es alle Einstellungen und ihre aktuellen Werte an. Mit einem Argument zeigt es den aktuellen Wert der benannten Einstellung an. Mit zwei Argumenten setzt es den Wert der benannten Einstellung.</value>
-  </data>
-  <data name="DescriptionDigest" xml:space="preserve">
-    <value>Berechne den Manifest Digest eines Verzeichnisses oder eines Archivs.</value>
-  </data>
-  <data name="DescriptionDownload" xml:space="preserve">
-    <value>Dieser Befehl verhält sich ähnlich zu '0install select', außer dass er die ausgewählten Versionen auch runterlädt, falls sie sich nicht bereits im Cache befinden. Im Gegensatz zu 'select' werden die ausgewählten Versionen nicht standardmäßig ausgegeben. Gibt einen Exit Status von 0 zurück falls ein geeigneter Satz an Versionen gefunden wurde und sie nun alle heruntergeladen sind und sich im Cache befinden; gibt ansonsten einen Exit Status von 1 zurück.</value>
-  </data>
-  <data name="DescriptionImport" xml:space="preserve">
-    <value>Importiere einen Feed aus einer lokalen Datei, als wäre aus einem Netzwerk heruntergeladen worden. Dies ist praktisch um einen Feed zu testen, der nicht extra auf einem entfernten Server hochgeladen werden muss, nur um ihn wieder herunterzuladen. Diese Datei muss eine vertrauenswürdige digitale Signatur besitzen, genauso wie beim Abrufen aus dem Netzwerk.</value>
-  </data>
-  <data name="DescriptionList" xml:space="preserve">
-    <value>Listet alle bekannten Interface (Programm-) URIs auf. Wenn eine Suchbegriff angegeben wird, werden nur URIs angezeigt die den entsprechenden Begriff enthalten (Groß- und Kleinschreibung wird ignoriert).</value>
-  </data>
-  <data name="DescriptionListFeeds" xml:space="preserve">
-    <value>Listet alle zusätzlichen Feeds auf, die mit '0install add-feed' hinzugefügt wurden.</value>
-  </data>
-  <data name="DescriptionRemoveFeed" xml:space="preserve">
-    <value>Entfernt einen Feed. Dies ist das Gegenstück zu 'add-feed'.</value>
-  </data>
-  <data name="DescriptionRun" xml:space="preserve">
-    <value>Dies verhält sich ähnlich wie '0install download', mit dem Zusatz, dass das Programm gestartet wird nachdem sichergestellt ist dass es im Cache ist. Gibt den Exit-Status 1 zurück wenn der herunterladen Schritt fehlschlägt. Ansonsten wird der Exit-Status des gestarteten Programms zurückgegeben.</value>
-  </data>
-  <data name="DescriptionSelect" xml:space="preserve">
-    <value>Wähle eine Version des Programmes aus, welches durch seine URI identifiziert wird, und kompatible Versionen aller seiner Abhängigkeiten hat. Gibt den Exit-Status 0 zurück, wenn eine Menge an Versionen ausgewählt wurde und den Status 0, wenn keine konsistente Menge gefunden werden konnte.</value>
-  </data>
-<<<<<<< HEAD
-  <data name="DescriptionSync" xml:space="preserve">
-    <value>Synchronisiere die Anwendungsliste mit dem Server.</value>
-=======
-  <data name="DescriptionSelfUpdate" xml:space="preserve">
-    <value>Aktualisiere Zero Install selber auf die neuste verfügbar Version.</value>
->>>>>>> b848d15a
-  </data>
-  <data name="DescriptionUpdate" xml:space="preserve">
-    <value>Prüft ob Updates für das Programm vorhanden sind und lädt die gefundenen herunter. Dies ist gleichbedeutend wie '0install download --refresh', mit dem Zusatz, dass Informationen über das Auffinden von Änderungen ausgegeben werden.</value>
-  </data>
-  <data name="DesktopIntegration" xml:space="preserve">
-    <value>Desktopintegration</value>
-  </data>
-  <data name="DesktopIntegrationDone" xml:space="preserve">
-    <value>Die angeforderten Änderungen an der Desktopintegration für '{0}' sind abgeschlossen.</value>
-  </data>
-  <data name="DesktopIntegrationSyncDone" xml:space="preserve">
-    <value>Anwendungsliste mit Server synchronisiert.</value>
-  </data>
-  <data name="DownloadComplete" xml:space="preserve">
-    <value>Download abgeschlossen</value>
-  </data>
-  <data name="FeedAlreadyRegistered" xml:space="preserve">
-    <value>Der Feed war bereits für alle passenden Interfaces registriert.</value>
-  </data>
-  <data name="FeedManagement" xml:space="preserve">
-    <value>Feed Verwaltung</value>
-  </data>
-  <data name="FeedNotRegistered" xml:space="preserve">
-    <value>Der Feed war für kein Interface registriert.</value>
-  </data>
-  <data name="FeedRegistered" xml:space="preserve">
-    <value>Der Feed wurde erfolgreich für die folgenden Interfaces registriert:
-{0}</value>
-  </data>
-  <data name="FeedsRegistered" xml:space="preserve">
-    <value>Feeds registriert für '{0}':</value>
-  </data>
-  <data name="FeedUnregistered" xml:space="preserve">
-    <value>Der Feed wurde erfolgreich für die folgenden Interfaces deregistriert:
-{0}</value>
-  </data>
-  <data name="FileOrDirNotFound" xml:space="preserve">
-    <value>Konnte die Datei oder das Verzeichnis '{0}' nicht finden.</value>
-  </data>
-  <data name="FoundFeeds" xml:space="preserve">
-    <value>Gefundene Feeds:</value>
-  </data>
-  <data name="LicenseInfo" xml:space="preserve">
-    <value>Für dieses Programm gibt es ABSOLUT KEINE GARANTIEN, soweit dies gesetzlich zulässig ist.
-Sie dürfen unter den Bedingungen der GNU Lesser General Public License Kopien dieses Programmes weitergeben.</value>
-  </data>
-  <data name="MissingArguments" xml:space="preserve">
-    <value>Keine Argumente vorhanden.</value>
-  </data>
-  <data name="MissingFeedFor" xml:space="preserve">
-    <value>Fehlendes &lt;feed-for&gt; Element in '{0}'. Es kann nicht als Feed für ein anderes Interface verwendet werden.</value>
-  </data>
-  <data name="MissingOptionValue" xml:space="preserve">
-    <value>Fehlender benötigter Wert für die Option {0}.</value>
-  </data>
-  <data name="NoInterfaceSpecified" xml:space="preserve">
-    <value>Es wurde keine Interface ID (Feed URI oder Dateipfad) angegeben.</value>
-  </data>
-  <data name="NoLongerUsed" xml:space="preserve">
-    <value>Nicht mehr verwendet: </value>
-  </data>
-  <data name="NoSelectionsDocumentUpdate" xml:space="preserve">
-    <value>Kann nur mit Feed IDs aktualisieren, nicht mit Selections Dokumenten.</value>
-  </data>
-  <data name="NotAvailableInPortableMode" xml:space="preserve">
-    <value>Dieser Vorgang steht im Portable Modus nicht zur Verfügung.</value>
-  </data>
-  <data name="NotParsed" xml:space="preserve">
-    <value>Parse wurde noch nicht aufgerufen.</value>
-  </data>
-  <data name="NoUpdatesFound" xml:space="preserve">
-    <value>Keine Updates gefunden</value>
-  </data>
-  <data name="OptionAlgorithm" xml:space="preserve">
-    <value>Der {HASH} algorithmus der für den Digest verwendet werden soll.</value>
-  </data>
-  <data name="OptionAliasRemove" xml:space="preserve">
-    <value>Entferne einen bestehenden Alias.</value>
-  </data>
-  <data name="OptionAliasResolve" xml:space="preserve">
-    <value>Gebe die Interface URI für den angegebenen Alias aus.</value>
-  </data>
-  <data name="OptionBatch" xml:space="preserve">
-    <value>Im Stapelverarbeitungsmodus ausführen: dem Benutzer keine Meldungen zeigen und Rückfragen stillschweigend mit "Nein" beantworten.</value>
-  </data>
-  <data name="OptionBefore" xml:space="preserve">
-    <value>Die Version der ausgewählten Implementierung muss vor {VERSION} liegen. Zum Beispiel können Sie damit die Verwendung einer ältere Version des Programmes erzwingen.</value>
-  </data>
-  <data name="OptionCommand" xml:space="preserve">
-    <value>Anstelle der Ausführung des Standardkommandos, verwenden Sie {COMMAND}. Mögliche Kommandos sind im Programminterface spezifiziert.</value>
-  </data>
-  <data name="OptionCpu" xml:space="preserve">
-    <value>Zwingt den Solver auf eine bestimmte {CPU} abzuzielen.</value>
-  </data>
-  <data name="OptionForceSelfUpdate" xml:space="preserve">
-    <value>Führe das Update durch, auch wenn die derzeit installierte Version die gleiche oder neuer ist.</value>
-  </data>
-  <data name="OptionGui" xml:space="preserve">
-    <value>Zeigt den grafischen Versionseditor an. Dies gestattet Ihnen die Version des Programmes oder der Bibliothek auszuwählen.</value>
-  </data>
-  <data name="OptionHelp" xml:space="preserve">
-    <value>Zeigt den eingebauten Hilfe-Text an.</value>
-  </data>
-  <data name="OptionMain" xml:space="preserve">
-    <value>Starte die spezifizierte ausführbare Datei {MAIN} anstellte des Standards. Beginnt der Pfad mit '/' oder '\', ist er relativ zum obersten Verzeichnis der Implementierung. Andernfalls ist er relativ zum Verzeichnis welches das Standardhauptprogramm enthält.
-Darf keine Befehlszeilenargumente enthalten! Leerzeichen müssen nicht escaped werden.</value>
-  </data>
-  <data name="OptionNotBefore" xml:space="preserve">
-    <value>Die Version der ausgewählten Implementierung muss nach {VERSION} liegen. Zum Beispiel können Sie damit eine Version 2.0 oder eine spätere starten, in dem Sie '--not-before=2.0' angeben.</value>
-  </data>
-  <data name="OptionNoWait" xml:space="preserve">
-    <value>Der Befehlt wird sofort beendet, sobald das Programm gestartet wurde, anstelle auf dessen Beendigung zu warten.</value>
-  </data>
-  <data name="OptionOffline" xml:space="preserve">
-    <value>Startet im Offline-Modus und überschreibt dabei die Standardeinstellung. Im Offline-Modus wird kein Interface erneuert, auch wenn es veraltet ist und neuere Versionen des Programms werden nicht heruntergeladen, auch wenn der Injektor sie kennt (zum Beispiel durch eine frühere Erneuerung).</value>
-  </data>
-  <data name="OptionOS" xml:space="preserve">
-    <value>Zwingt den Solver auf ein bestimmtes Betriebssystem {OS} abzuzielen.</value>
-  </data>
-  <data name="OptionRefresh" xml:space="preserve">
-    <value>Rufe aktualisierte Kopien aller verwendeten Feeds ab.</value>
-  </data>
-  <data name="Options" xml:space="preserve">
-    <value>Optionen:</value>
-  </data>
-  <data name="OptionShow" xml:space="preserve">
-    <value>Zeige an wo die ausgewählten Komponenten auf dem Datenträger gespeichert sind.</value>
-  </data>
-  <data name="OptionSource" xml:space="preserve">
-    <value>Wählt Quellecode anstelle einer Binärdatei aus. Dies wird intern von '0compile' verwendet.</value>
-  </data>
-  <data name="OptionSyncReset" xml:space="preserve">
-    <value>Setze die Synchronisationsdaten zurück. Mögliche {MODE}s sind 'none' (führe Daten vom Client und Server normal zusammen), 'client' (ersetze alle Daten auf dem Client mit Daten vom Server) und 'server' (ersetze alle Daten auf dem Server mit Daten vom Client).</value>
-  </data>
-  <data name="OptionVerbose" xml:space="preserve">
-    <value>Ausführlichere Ausgaben. Verwenden Sie die Option zweimal um noch ausführlicher informiert zu werden.</value>
-  </data>
-  <data name="OptionVersion" xml:space="preserve">
-    <value>Zeigt Versionsinformationen an.</value>
-  </data>
-  <data name="OptionWithStore" xml:space="preserve">
-    <value>Füge {DIR} zu der Liste der zu Durchsuchenden Implementierungscaches hinzu.
-Trotzdem werden neue Downloads nicht in dieses Verzeichnis gespeichert.</value>
-  </data>
-  <data name="OptionWrapper" xml:space="preserve">
-    <value>Anstelle das ausgewählte Programm direkt auszuführen, führe {COMMAND} PROGRAM ARGS aus. Dies ist nützlich um Debugger und Tracing Tools auf das Programm anzuwenden (anstatt auf Zero Install!).  Beachten Sie, dass der Wrapper in der vom Programm festgelegten Umgebung ausgeführt wird. Somit ist dieser Mechanismus nicht für Sandboxing geeignet.
-Darf Befehlszeilenargumente enthalten. Leerzeichen müssen escaped werden!</value>
-  </data>
-  <data name="OptionXml" xml:space="preserve">
-    <value>Scheibe ausgewählte Versionen auf die Konsole als Maschinen-lesbares XML.</value>
-  </data>
-  <data name="PortableMode" xml:space="preserve">
-    <value>Portable Modus</value>
-  </data>
-  <data name="SelectedImplementations" xml:space="preserve">
-    <value>Ausgewählte Implementierungen:</value>
-  </data>
-  <data name="SupportedValues" xml:space="preserve">
-    <value>Unterstützte Werte: {0}</value>
-  </data>
-  <data name="TooManyArguments" xml:space="preserve">
-    <value>Zu viele Argumente oder unbekannte Optionen.</value>
-  </data>
-  <data name="TryHelpWith" xml:space="preserve">
-    <value>Probieren Sie --help mit einem der folgenden:</value>
-  </data>
-  <data name="UnknownCategory" xml:space="preserve">
-    <value>Unbekannte Kategorie: {0}</value>
-  </data>
-  <data name="UnknownCommand" xml:space="preserve">
-    <value>Unbekannter Befehl '{0}'.</value>
-  </data>
-  <data name="UnknownOption" xml:space="preserve">
-    <value>Unbekannte Option.</value>
-  </data>
-  <data name="UnknownResetMode" xml:space="preserve">
-    <value>Unbekannter Synchronisations-Reset Modus.</value>
-  </data>
-  <data name="UpdateProblem" xml:space="preserve">
-    <value>Konnte nicht nach Updates suchen</value>
-  </data>
-  <data name="Usage" xml:space="preserve">
-    <value>Verwendung:</value>
-  </data>
-  <data name="VersionInformation" xml:space="preserve">
-    <value>Versionsinformationen:</value>
-  </data>
+﻿<?xml version="1.0" encoding="utf-8"?>
+<root>
+  <!-- 
+    Microsoft ResX Schema 
+    
+    Version 2.0
+    
+    The primary goals of this format is to allow a simple XML format 
+    that is mostly human readable. The generation and parsing of the 
+    various data types are done through the TypeConverter classes 
+    associated with the data types.
+    
+    Example:
+    
+    ... ado.net/XML headers & schema ...
+    <resheader name="resmimetype">text/microsoft-resx</resheader>
+    <resheader name="version">2.0</resheader>
+    <resheader name="reader">System.Resources.ResXResourceReader, System.Windows.Forms, ...</resheader>
+    <resheader name="writer">System.Resources.ResXResourceWriter, System.Windows.Forms, ...</resheader>
+    <data name="Name1"><value>this is my long string</value><comment>this is a comment</comment></data>
+    <data name="Color1" type="System.Drawing.Color, System.Drawing">Blue</data>
+    <data name="Bitmap1" mimetype="application/x-microsoft.net.object.binary.base64">
+        <value>[base64 mime encoded serialized .NET Framework object]</value>
+    </data>
+    <data name="Icon1" type="System.Drawing.Icon, System.Drawing" mimetype="application/x-microsoft.net.object.bytearray.base64">
+        <value>[base64 mime encoded string representing a byte array form of the .NET Framework object]</value>
+        <comment>This is a comment</comment>
+    </data>
+                
+    There are any number of "resheader" rows that contain simple 
+    name/value pairs.
+    
+    Each data row contains a name, and value. The row also contains a 
+    type or mimetype. Type corresponds to a .NET class that support 
+    text/value conversion through the TypeConverter architecture. 
+    Classes that don't support this are serialized and stored with the 
+    mimetype set.
+    
+    The mimetype is used for serialized objects, and tells the 
+    ResXResourceReader how to depersist the object. This is currently not 
+    extensible. For a given mimetype the value must be set accordingly:
+    
+    Note - application/x-microsoft.net.object.binary.base64 is the format 
+    that the ResXResourceWriter will generate, however the reader can 
+    read any of the formats listed below.
+    
+    mimetype: application/x-microsoft.net.object.binary.base64
+    value   : The object must be serialized with 
+            : System.Runtime.Serialization.Formatters.Binary.BinaryFormatter
+            : and then encoded with base64 encoding.
+    
+    mimetype: application/x-microsoft.net.object.soap.base64
+    value   : The object must be serialized with 
+            : System.Runtime.Serialization.Formatters.Soap.SoapFormatter
+            : and then encoded with base64 encoding.
+
+    mimetype: application/x-microsoft.net.object.bytearray.base64
+    value   : The object must be serialized into a byte array 
+            : using a System.ComponentModel.TypeConverter
+            : and then encoded with base64 encoding.
+    -->
+  <xsd:schema id="root" xmlns="" xmlns:xsd="http://www.w3.org/2001/XMLSchema" xmlns:msdata="urn:schemas-microsoft-com:xml-msdata">
+    <xsd:import namespace="http://www.w3.org/XML/1998/namespace" />
+    <xsd:element name="root" msdata:IsDataSet="true">
+      <xsd:complexType>
+        <xsd:choice maxOccurs="unbounded">
+          <xsd:element name="metadata">
+            <xsd:complexType>
+              <xsd:sequence>
+                <xsd:element name="value" type="xsd:string" minOccurs="0" />
+              </xsd:sequence>
+              <xsd:attribute name="name" use="required" type="xsd:string" />
+              <xsd:attribute name="type" type="xsd:string" />
+              <xsd:attribute name="mimetype" type="xsd:string" />
+              <xsd:attribute ref="xml:space" />
+            </xsd:complexType>
+          </xsd:element>
+          <xsd:element name="assembly">
+            <xsd:complexType>
+              <xsd:attribute name="alias" type="xsd:string" />
+              <xsd:attribute name="name" type="xsd:string" />
+            </xsd:complexType>
+          </xsd:element>
+          <xsd:element name="data">
+            <xsd:complexType>
+              <xsd:sequence>
+                <xsd:element name="value" type="xsd:string" minOccurs="0" msdata:Ordinal="1" />
+                <xsd:element name="comment" type="xsd:string" minOccurs="0" msdata:Ordinal="2" />
+              </xsd:sequence>
+              <xsd:attribute name="name" type="xsd:string" use="required" msdata:Ordinal="1" />
+              <xsd:attribute name="type" type="xsd:string" msdata:Ordinal="3" />
+              <xsd:attribute name="mimetype" type="xsd:string" msdata:Ordinal="4" />
+              <xsd:attribute ref="xml:space" />
+            </xsd:complexType>
+          </xsd:element>
+          <xsd:element name="resheader">
+            <xsd:complexType>
+              <xsd:sequence>
+                <xsd:element name="value" type="xsd:string" minOccurs="0" msdata:Ordinal="1" />
+              </xsd:sequence>
+              <xsd:attribute name="name" type="xsd:string" use="required" />
+            </xsd:complexType>
+          </xsd:element>
+        </xsd:choice>
+      </xsd:complexType>
+    </xsd:element>
+  </xsd:schema>
+  <resheader name="resmimetype">
+    <value>text/microsoft-resx</value>
+  </resheader>
+  <resheader name="version">
+    <value>2.0</value>
+  </resheader>
+  <resheader name="reader">
+    <value>System.Resources.ResXResourceReader, System.Windows.Forms, Version=2.0.0.0, Culture=neutral, PublicKeyToken=b77a5c561934e089</value>
+  </resheader>
+  <resheader name="writer">
+    <value>System.Resources.ResXResourceWriter, System.Windows.Forms, Version=2.0.0.0, Culture=neutral, PublicKeyToken=b77a5c561934e089</value>
+  </resheader>
+  <data name="ActionAddFeed" xml:space="preserve">
+    <value>Füge zusätzlichen Feed hinzu</value>
+  </data>
+  <data name="ActionAppCommand" xml:space="preserve">
+    <value>Verwalte Desktopintegration</value>
+  </data>
+  <data name="ActionDigest" xml:space="preserve">
+    <value>Berechne Digest</value>
+  </data>
+  <data name="ActionDownload" xml:space="preserve">
+    <value>Lade Anwendung runter</value>
+  </data>
+  <data name="ActionRun" xml:space="preserve">
+    <value>Bereite Anwendungsstart vor</value>
+  </data>
+  <data name="ActionSelection" xml:space="preserve">
+    <value>Wähle Implementierungen aus</value>
+  </data>
+  <data name="ActionSelfUpdate" xml:space="preserve">
+    <value>Akualisiere Zero Install</value>
+  </data>
+  <data name="ActionSync" xml:space="preserve">
+    <value>Synchronisiere</value>
+  </data>
+  <data name="ActionUpdate" xml:space="preserve">
+    <value>Suche nach Updates</value>
+  </data>
+  <data name="AliasCreated" xml:space="preserve">
+    <value>Ein Alias namens '{0}' für '{1}' wurde angelegt.
+Sie müssen eventuell ihr Terminal schließen und wieder öffnen damit dies wirksam wird.</value>
+  </data>
+  <data name="AliasNotFound" xml:space="preserve">
+    <value>Es wurde kein bestehender Alias namens '{0}' gefunden.</value>
+  </data>
+  <data name="AliasRemoved" xml:space="preserve">
+    <value>Der Alias namens '{0}' für '{1}' wurde entfernt.</value>
+  </data>
+  <data name="AllComponentsDownloaded" xml:space="preserve">
+    <value>Alle benötigten Komponenten wurden runtergeladen.</value>
+  </data>
+  <data name="AppAlias" xml:space="preserve">
+    <value>Anwendungsalias</value>
+  </data>
+  <data name="AppList" xml:space="preserve">
+    <value>Anwendungsliste</value>
+  </data>
+  <data name="AppListAdded" xml:space="preserve">
+    <value>'{0}' wurde der Anwendungsliste hinzugefügt.</value>
+  </data>
+  <data name="AppListRemoved" xml:space="preserve">
+    <value>'{0}' wurde von der Anwendungsliste entefernt.</value>
+  </data>
+  <data name="ChangesFound" xml:space="preserve">
+    <value>Gefundene Änderungen:</value>
+  </data>
+  <data name="CommandLineArguments" xml:space="preserve">
+    <value>Befehlszeilenargumente</value>
+  </data>
+  <data name="DescriptionAddAlias" xml:space="preserve">
+    <value>Lege einen Alias zum Starten einer Anwendung via Zero Install ohne immer die vollständige URI eingeben zu müssen an.</value>
+  </data>
+  <data name="DescriptionAddFeed" xml:space="preserve">
+    <value>Registriere eine zusätzliche Implementierungsquelle (Versionen) für ein Programm.</value>
+  </data>
+  <data name="DescriptionConfig" xml:space="preserve">
+    <value>Konfigurationseinstellungen anzeigen oder verändern. Ohne Argumente zeigt es alle Einstellungen und ihre aktuellen Werte an. Mit einem Argument zeigt es den aktuellen Wert der benannten Einstellung an. Mit zwei Argumenten setzt es den Wert der benannten Einstellung.</value>
+  </data>
+  <data name="DescriptionDigest" xml:space="preserve">
+    <value>Berechne den Manifest Digest eines Verzeichnisses oder eines Archivs.</value>
+  </data>
+  <data name="DescriptionDownload" xml:space="preserve">
+    <value>Dieser Befehl verhält sich ähnlich zu '0install select', außer dass er die ausgewählten Versionen auch runterlädt, falls sie sich nicht bereits im Cache befinden. Im Gegensatz zu 'select' werden die ausgewählten Versionen nicht standardmäßig ausgegeben. Gibt einen Exit Status von 0 zurück falls ein geeigneter Satz an Versionen gefunden wurde und sie nun alle heruntergeladen sind und sich im Cache befinden; gibt ansonsten einen Exit Status von 1 zurück.</value>
+  </data>
+  <data name="DescriptionImport" xml:space="preserve">
+    <value>Importiere einen Feed aus einer lokalen Datei, als wäre aus einem Netzwerk heruntergeladen worden. Dies ist praktisch um einen Feed zu testen, der nicht extra auf einem entfernten Server hochgeladen werden muss, nur um ihn wieder herunterzuladen. Diese Datei muss eine vertrauenswürdige digitale Signatur besitzen, genauso wie beim Abrufen aus dem Netzwerk.</value>
+  </data>
+  <data name="DescriptionList" xml:space="preserve">
+    <value>Listet alle bekannten Interface (Programm-) URIs auf. Wenn eine Suchbegriff angegeben wird, werden nur URIs angezeigt die den entsprechenden Begriff enthalten (Groß- und Kleinschreibung wird ignoriert).</value>
+  </data>
+  <data name="DescriptionListFeeds" xml:space="preserve">
+    <value>Listet alle zusätzlichen Feeds auf, die mit '0install add-feed' hinzugefügt wurden.</value>
+  </data>
+  <data name="DescriptionRemoveFeed" xml:space="preserve">
+    <value>Entfernt einen Feed. Dies ist das Gegenstück zu 'add-feed'.</value>
+  </data>
+  <data name="DescriptionRun" xml:space="preserve">
+    <value>Dies verhält sich ähnlich wie '0install download', mit dem Zusatz, dass das Programm gestartet wird nachdem sichergestellt ist dass es im Cache ist. Gibt den Exit-Status 1 zurück wenn der herunterladen Schritt fehlschlägt. Ansonsten wird der Exit-Status des gestarteten Programms zurückgegeben.</value>
+  </data>
+  <data name="DescriptionSelect" xml:space="preserve">
+    <value>Wähle eine Version des Programmes aus, welches durch seine URI identifiziert wird, und kompatible Versionen aller seiner Abhängigkeiten hat. Gibt den Exit-Status 0 zurück, wenn eine Menge an Versionen ausgewählt wurde und den Status 0, wenn keine konsistente Menge gefunden werden konnte.</value>
+  </data>
+  <data name="DescriptionSelfUpdate" xml:space="preserve">
+    <value>Aktualisiere Zero Install selber auf die neuste verfügbar Version.</value>
+  </data>
+  <data name="DescriptionSync" xml:space="preserve">
+    <value>Synchronisiere die Anwendungsliste mit dem Server.</value>
+  </data>
+  <data name="DescriptionUpdate" xml:space="preserve">
+    <value>Prüft ob Updates für das Programm vorhanden sind und lädt die gefundenen herunter. Dies ist gleichbedeutend wie '0install download --refresh', mit dem Zusatz, dass Informationen über das Auffinden von Änderungen ausgegeben werden.</value>
+  </data>
+  <data name="DesktopIntegration" xml:space="preserve">
+    <value>Desktopintegration</value>
+  </data>
+  <data name="DesktopIntegrationDone" xml:space="preserve">
+    <value>Die angeforderten Änderungen an der Desktopintegration für '{0}' sind abgeschlossen.</value>
+  </data>
+  <data name="DesktopIntegrationSyncDone" xml:space="preserve">
+    <value>Anwendungsliste mit Server synchronisiert.</value>
+  </data>
+  <data name="DownloadComplete" xml:space="preserve">
+    <value>Download abgeschlossen</value>
+  </data>
+  <data name="FeedAlreadyRegistered" xml:space="preserve">
+    <value>Der Feed war bereits für alle passenden Interfaces registriert.</value>
+  </data>
+  <data name="FeedManagement" xml:space="preserve">
+    <value>Feed Verwaltung</value>
+  </data>
+  <data name="FeedNotRegistered" xml:space="preserve">
+    <value>Der Feed war für kein Interface registriert.</value>
+  </data>
+  <data name="FeedRegistered" xml:space="preserve">
+    <value>Der Feed wurde erfolgreich für die folgenden Interfaces registriert:
+{0}</value>
+  </data>
+  <data name="FeedsRegistered" xml:space="preserve">
+    <value>Feeds registriert für '{0}':</value>
+  </data>
+  <data name="FeedUnregistered" xml:space="preserve">
+    <value>Der Feed wurde erfolgreich für die folgenden Interfaces deregistriert:
+{0}</value>
+  </data>
+  <data name="FileOrDirNotFound" xml:space="preserve">
+    <value>Konnte die Datei oder das Verzeichnis '{0}' nicht finden.</value>
+  </data>
+  <data name="FoundFeeds" xml:space="preserve">
+    <value>Gefundene Feeds:</value>
+  </data>
+  <data name="LicenseInfo" xml:space="preserve">
+    <value>Für dieses Programm gibt es ABSOLUT KEINE GARANTIEN, soweit dies gesetzlich zulässig ist.
+Sie dürfen unter den Bedingungen der GNU Lesser General Public License Kopien dieses Programmes weitergeben.</value>
+  </data>
+  <data name="MissingArguments" xml:space="preserve">
+    <value>Keine Argumente vorhanden.</value>
+  </data>
+  <data name="MissingFeedFor" xml:space="preserve">
+    <value>Fehlendes &lt;feed-for&gt; Element in '{0}'. Es kann nicht als Feed für ein anderes Interface verwendet werden.</value>
+  </data>
+  <data name="MissingOptionValue" xml:space="preserve">
+    <value>Fehlender benötigter Wert für die Option {0}.</value>
+  </data>
+  <data name="NoInterfaceSpecified" xml:space="preserve">
+    <value>Es wurde keine Interface ID (Feed URI oder Dateipfad) angegeben.</value>
+  </data>
+  <data name="NoLongerUsed" xml:space="preserve">
+    <value>Nicht mehr verwendet: </value>
+  </data>
+  <data name="NoSelectionsDocumentUpdate" xml:space="preserve">
+    <value>Kann nur mit Feed IDs aktualisieren, nicht mit Selections Dokumenten.</value>
+  </data>
+  <data name="NotAvailableInPortableMode" xml:space="preserve">
+    <value>Dieser Vorgang steht im Portable Modus nicht zur Verfügung.</value>
+  </data>
+  <data name="NotParsed" xml:space="preserve">
+    <value>Parse wurde noch nicht aufgerufen.</value>
+  </data>
+  <data name="NoUpdatesFound" xml:space="preserve">
+    <value>Keine Updates gefunden</value>
+  </data>
+  <data name="OptionAlgorithm" xml:space="preserve">
+    <value>Der {HASH} algorithmus der für den Digest verwendet werden soll.</value>
+  </data>
+  <data name="OptionAliasRemove" xml:space="preserve">
+    <value>Entferne einen bestehenden Alias.</value>
+  </data>
+  <data name="OptionAliasResolve" xml:space="preserve">
+    <value>Gebe die Interface URI für den angegebenen Alias aus.</value>
+  </data>
+  <data name="OptionBatch" xml:space="preserve">
+    <value>Im Stapelverarbeitungsmodus ausführen: dem Benutzer keine Meldungen zeigen und Rückfragen stillschweigend mit "Nein" beantworten.</value>
+  </data>
+  <data name="OptionBefore" xml:space="preserve">
+    <value>Die Version der ausgewählten Implementierung muss vor {VERSION} liegen. Zum Beispiel können Sie damit die Verwendung einer ältere Version des Programmes erzwingen.</value>
+  </data>
+  <data name="OptionCommand" xml:space="preserve">
+    <value>Anstelle der Ausführung des Standardkommandos, verwenden Sie {COMMAND}. Mögliche Kommandos sind im Programminterface spezifiziert.</value>
+  </data>
+  <data name="OptionCpu" xml:space="preserve">
+    <value>Zwingt den Solver auf eine bestimmte {CPU} abzuzielen.</value>
+  </data>
+  <data name="OptionForceSelfUpdate" xml:space="preserve">
+    <value>Führe das Update durch, auch wenn die derzeit installierte Version die gleiche oder neuer ist.</value>
+  </data>
+  <data name="OptionGui" xml:space="preserve">
+    <value>Zeigt den grafischen Versionseditor an. Dies gestattet Ihnen die Version des Programmes oder der Bibliothek auszuwählen.</value>
+  </data>
+  <data name="OptionHelp" xml:space="preserve">
+    <value>Zeigt den eingebauten Hilfe-Text an.</value>
+  </data>
+  <data name="OptionMain" xml:space="preserve">
+    <value>Starte die spezifizierte ausführbare Datei {MAIN} anstellte des Standards. Beginnt der Pfad mit '/' oder '\', ist er relativ zum obersten Verzeichnis der Implementierung. Andernfalls ist er relativ zum Verzeichnis welches das Standardhauptprogramm enthält.
+Darf keine Befehlszeilenargumente enthalten! Leerzeichen müssen nicht escaped werden.</value>
+  </data>
+  <data name="OptionNotBefore" xml:space="preserve">
+    <value>Die Version der ausgewählten Implementierung muss nach {VERSION} liegen. Zum Beispiel können Sie damit eine Version 2.0 oder eine spätere starten, in dem Sie '--not-before=2.0' angeben.</value>
+  </data>
+  <data name="OptionNoWait" xml:space="preserve">
+    <value>Der Befehlt wird sofort beendet, sobald das Programm gestartet wurde, anstelle auf dessen Beendigung zu warten.</value>
+  </data>
+  <data name="OptionOffline" xml:space="preserve">
+    <value>Startet im Offline-Modus und überschreibt dabei die Standardeinstellung. Im Offline-Modus wird kein Interface erneuert, auch wenn es veraltet ist und neuere Versionen des Programms werden nicht heruntergeladen, auch wenn der Injektor sie kennt (zum Beispiel durch eine frühere Erneuerung).</value>
+  </data>
+  <data name="OptionOS" xml:space="preserve">
+    <value>Zwingt den Solver auf ein bestimmtes Betriebssystem {OS} abzuzielen.</value>
+  </data>
+  <data name="OptionRefresh" xml:space="preserve">
+    <value>Rufe aktualisierte Kopien aller verwendeten Feeds ab.</value>
+  </data>
+  <data name="Options" xml:space="preserve">
+    <value>Optionen:</value>
+  </data>
+  <data name="OptionShow" xml:space="preserve">
+    <value>Zeige an wo die ausgewählten Komponenten auf dem Datenträger gespeichert sind.</value>
+  </data>
+  <data name="OptionSource" xml:space="preserve">
+    <value>Wählt Quellecode anstelle einer Binärdatei aus. Dies wird intern von '0compile' verwendet.</value>
+  </data>
+  <data name="OptionSyncReset" xml:space="preserve">
+    <value>Setze die Synchronisationsdaten zurück. Mögliche {MODE}s sind 'none' (führe Daten vom Client und Server normal zusammen), 'client' (ersetze alle Daten auf dem Client mit Daten vom Server) und 'server' (ersetze alle Daten auf dem Server mit Daten vom Client).</value>
+  </data>
+  <data name="OptionVerbose" xml:space="preserve">
+    <value>Ausführlichere Ausgaben. Verwenden Sie die Option zweimal um noch ausführlicher informiert zu werden.</value>
+  </data>
+  <data name="OptionVersion" xml:space="preserve">
+    <value>Zeigt Versionsinformationen an.</value>
+  </data>
+  <data name="OptionWithStore" xml:space="preserve">
+    <value>Füge {DIR} zu der Liste der zu Durchsuchenden Implementierungscaches hinzu.
+Trotzdem werden neue Downloads nicht in dieses Verzeichnis gespeichert.</value>
+  </data>
+  <data name="OptionWrapper" xml:space="preserve">
+    <value>Anstelle das ausgewählte Programm direkt auszuführen, führe {COMMAND} PROGRAM ARGS aus. Dies ist nützlich um Debugger und Tracing Tools auf das Programm anzuwenden (anstatt auf Zero Install!).  Beachten Sie, dass der Wrapper in der vom Programm festgelegten Umgebung ausgeführt wird. Somit ist dieser Mechanismus nicht für Sandboxing geeignet.
+Darf Befehlszeilenargumente enthalten. Leerzeichen müssen escaped werden!</value>
+  </data>
+  <data name="OptionXml" xml:space="preserve">
+    <value>Scheibe ausgewählte Versionen auf die Konsole als Maschinen-lesbares XML.</value>
+  </data>
+  <data name="PortableMode" xml:space="preserve">
+    <value>Portable Modus</value>
+  </data>
+  <data name="SelectedImplementations" xml:space="preserve">
+    <value>Ausgewählte Implementierungen:</value>
+  </data>
+  <data name="SupportedValues" xml:space="preserve">
+    <value>Unterstützte Werte: {0}</value>
+  </data>
+  <data name="TooManyArguments" xml:space="preserve">
+    <value>Zu viele Argumente oder unbekannte Optionen.</value>
+  </data>
+  <data name="TryHelpWith" xml:space="preserve">
+    <value>Probieren Sie --help mit einem der folgenden:</value>
+  </data>
+  <data name="UnknownCategory" xml:space="preserve">
+    <value>Unbekannte Kategorie: {0}</value>
+  </data>
+  <data name="UnknownCommand" xml:space="preserve">
+    <value>Unbekannter Befehl '{0}'.</value>
+  </data>
+  <data name="UnknownOption" xml:space="preserve">
+    <value>Unbekannte Option.</value>
+  </data>
+  <data name="UnknownResetMode" xml:space="preserve">
+    <value>Unbekannter Synchronisations-Reset Modus.</value>
+  </data>
+  <data name="UpdateProblem" xml:space="preserve">
+    <value>Konnte nicht nach Updates suchen</value>
+  </data>
+  <data name="Usage" xml:space="preserve">
+    <value>Verwendung:</value>
+  </data>
+  <data name="VersionInformation" xml:space="preserve">
+    <value>Versionsinformationen:</value>
+  </data>
 </root>